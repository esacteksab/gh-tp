// SPDX-License-Identifier: MIT

package cmd

import (
	"fmt"
	"io"
	"os"
	"runtime"
	"runtime/debug"
	"time"

	"github.com/charmbracelet/log"
	"github.com/cli/safeexec"
	"github.com/fatih/color"
	"github.com/spf13/cobra"
	"github.com/spf13/viper"
	"golang.org/x/text/cases"
	"golang.org/x/text/language"
)

var (
	binary             string
	binaries           []string
	cfgFile            string
	out                io.Reader
	mdParam            string
	spinnerDuration    time.Duration
	titleCaseConverter cases.Caser
	planPath           string
	Verbose            bool
	Version            string
	Date               string
	Commit             string
	BuiltBy            string
	exts               []string
	workingDir         string
	bold               = color.New(color.Bold).SprintFunc()
	green              = color.New(color.FgGreen).SprintFunc()
	red                = color.New(color.FgRed).SprintFunc()
	logger             = log.New(os.Stderr)
)

type tpFile struct {
	Name    string
	Purpose string
}

<<<<<<< HEAD
func buildVersion(Version, Commit, Date, BuiltBy string) string {
	result := Version
	if Commit != "" {
		result = fmt.Sprintf("%s\nCommit: %s", result, Commit)
=======
func buildVersion(version, commit, date, builtBy string) string {
	result := version
	if commit != "" {
		result = fmt.Sprintf("%s\ncommit: %s", result, commit)
>>>>>>> 44d994c3
	}
	if Date != "" {
		result = fmt.Sprintf("%s\nBuilt at: %s", result, Date)
	}
	if BuiltBy != "" {
		result = fmt.Sprintf("%s\nBuilt by: %s", result, BuiltBy)
	}
	result = fmt.Sprintf("%s\nGOOS: %s\nGOARCH: %s", result, runtime.GOOS, runtime.GOARCH)
	if info, ok := debug.ReadBuildInfo(); ok && info.Main.Sum != "" {
		result = fmt.Sprintf(
			"%s\nmodule Version: %s, checksum: %s",
			result,
			info.Main.Version,
			info.Main.Sum,
		)
	}
	return result
}

// rootCmd represents the base command when called without any subcommands
var rootCmd = &cobra.Command{
	Use:   "tp",
	Short: "A GitHub CLI extension to submit a pull request with Terraform or OpenTofu plan output.",
	Long:  `tp is a GitHub CLI extension to submit a pull request with Terraform or OpenTofu plan output formatted in GitHub Flavored Markdown.`,
	Run: func(cmd *cobra.Command, args []string) {
		v := viper.IsSet("verbose")
		if v {
			logger.Debug("verbose is defined in .tp.toml")
			Verbose = viper.GetBool("verbose")
			logger.Debug("I'm inside runCmd 'if v' and verbose is: %t\n", Verbose)
		} else {
			logger.Debug("I'm inside runCmd and v is not defined in .tp.toml")
		}

		Verbose, err := cmd.Flags().GetBool("verbose")
		logger.Debug("I'm inside runCmd(), and Verbose is %t\n", Verbose)
		if err != nil {
			logger.Errorf("Unable to get verbose flag: %s", err)
		}
		if Verbose {
			logger.SetLevel(log.DebugLevel)
			logger.Debug("I'm inside runCmd Verbose and my value is %t\n", Verbose)
		}

		b := viper.IsSet("binary")
		if b {
			binary = viper.GetString("binary")
		} else {
			exists := []string{}
			binaries = []string{"tofu", "terraform"}
			for _, v := range binaries {
				bin, err := safeexec.LookPath(v)
				if err != nil {
					logger.Debugf("%s", err)
				}
				// It's possible for both `tofu` and `terraform` to exist on $PATH and we need to handle that.
				if len(bin) > 0 {
					exists = append(exists, bin)
				}
			}
			if len(exists) == len(binaries) {
				logger.Fatal("Seems both `tofu` and `terraform` exist in your $PATH. We're not sure which one to use. Please set the 'binary' parameter in your .tp.toml config file to whichever binary you want to use.")
			}
		}

		planPath = viper.GetString("planFile")
		exts = []string{".tf", ".tofu"}
		files := checkFilesByExtension(workingDir, exts)
		// we check to see if there are tf or tofu files in the current working directory. If not, we don't call tf.plan
		if files {
			if len(args) == 0 {
				planStr, err = createPlan()
				if err != nil {
					logger.Errorf("Unable to create plan: %s", err)
				}
				// Create the Markdown from the Plan.
				planMd, mdParam, err = createMarkdown(mdParam, planStr)
				if err != nil {
					logger.Errorf("Something is not right, %s", err)
				}

			} else if args[0] == "-" {
				out = cmd.InOrStdin()
				content, err := io.ReadAll(out)
				if err != nil {
					logger.Errorf("unable to read stdIn: %s", err)
				}

				mdParam = viper.GetString("mdFile")

				planStr := string(content)

				logger.Debugf("Plan output is: %s\n", planStr)
				// Create the plan from Stdin.
				planMd, mdParam, err = createMarkdown(mdParam, planStr)
				if err != nil {
					logger.Errorf("Something is not right, %s", err)
				}
				// the arg received looks like a file, we try to open it
			}
		} else {
<<<<<<< HEAD
			log.Errorf("No %s files found. Please run this in a directory with %s files present.",
				cases.Title(language.English).String(binary), cases.Title(language.English).String(binary))
=======
			logger.Errorf("No %s files found. Please run this in a directory with %s files present.", cases.Title(language.English).String(binary), cases.Title(language.English).String(binary))
>>>>>>> 44d994c3
			os.Exit(1)
		}

		tpFiles := []tpFile{
			{planPath, "Plan"},
			{mdParam, "Markdown"},
		}

		tpFilesErr := existsOrCreated(tpFiles)
		if tpFilesErr != nil {
			logger.Error(err)
		}
	},
}

// Execute adds all child commands to the root command and sets flags appropriately.
// This is called by main.main(). It only needs to happen once to the rootCmd.
func Execute() {
	err := rootCmd.Execute()
	if err != nil {
		os.Exit(1)
	}
}

func init() {
	cobra.OnInitialize(initConfig)

	// Here you will define your flags and configuration settings.
	// Cobra supports persistent flags, which, if defined here,
	// will be global for your application.
	rootCmd.Flags().BoolVarP(&Verbose, "verbose", "", false, "verbose output")
<<<<<<< HEAD
=======

	err := viper.BindPFlag("verbose", rootCmd.PersistentFlags().Lookup("verbose"))
	if err != nil {
		logger.Debug("Unable to bind to verbose flag: ", err)
	}
	// Register 'debug' to the defined flag 'verbose' above
	viper.RegisterAlias("verbose", "debug")
	Verbose, err := rootCmd.Flags().GetBool("verbose")
	logger.Debug("I'm inside init, Verbose is %t\n", Verbose)
	if err != nil {
		logger.Errorf("Unable to get verbose flag: %s", err)
	}
	if Verbose {
		logger.SetLevel(log.DebugLevel)
		logger.Debug("I'm inside !Verbose init() and my value is %t\n", Verbose)
	}
>>>>>>> 44d994c3

	err := viper.BindPFlag("verbose", rootCmd.PersistentFlags().Lookup("verbose"))
	if err != nil {
		logger.Debug("Unable to bind to verbose flag: ", err)
	}
	// Register 'debug' to the defined flag 'verbose' above
	viper.RegisterAlias("verbose", "debug")
	Verbose, err := rootCmd.Flags().GetBool("verbose")
	logger.Debug("I'm inside init, Verbose is %t\n", Verbose)
	if err != nil {
		logger.Errorf("Unable to get verbose flag: %s", err)
	}
	if Verbose {
		logger.SetLevel(log.DebugLevel)
		logger.Debug("I'm inside !Verbose init() and my value is %t\n", Verbose)
	}
	rootCmd.Flags().
<<<<<<< HEAD
		StringVar(&cfgFile,
			"config",
			"",
			"config file (Config file is named .tp.toml. We look in your $HOME first, then your project directory's root.)")
=======
		StringVar(&cfgFile, "config", "", "config file (Config file is named .tp.toml. We look in $HOME first, then your project directory's root.)")
>>>>>>> 44d994c3

	// Cobra also supports local flags, which will only run
	// when this action is called directly.
	// rootCmd.Flags().BoolP("toggle", "t", false, "Help message for toggle")
	rootCmd.Version = buildVersion(Version, Commit, Date, BuiltBy)
	rootCmd.SetVersionTemplate(`{{printf "Version %s\n" .Version}}`)
}

// initConfig reads in config file and ENV variables if set.
func initConfig() {
	if cfgFile != "" {
		// Use config file from the flag.
		viper.SetConfigFile(cfgFile)
	} else {
		// Find home directory.
		home, err := os.UserHomeDir()
		cobra.CheckErr(err)

		// Search config in home directory with name ".tp.toml"
		viper.SetConfigName(".tp.toml")
		viper.SetConfigType("toml")
		viper.AddConfigPath(home)
		viper.AddConfigPath(".")
	}

	viper.AutomaticEnv() // read in environment variables that match

	// If a config file is found, read it in.
	if err := viper.ReadInConfig(); err != nil {
		if _, ok := err.(viper.ConfigFileNotFoundError); ok {
			logger.Error(
				"Missing Config File: Config file should be named .tp.toml and exist in your home directory or in your project's root.\n",
			)
			os.Exit(1)
		} else if _, ok := err.(viper.UnsupportedConfigError); ok {
			logger.Errorf("Unsupported Format. Config file should be named .tp %s.", err)
			os.Exit(1)
			// This handles the situation where a duplicate key exists.
		} else if _, ok := err.(viper.ConfigParseError); ok {
			logger.Errorf("There is an issue %s.", err)
			os.Exit(1)
		}
	}
	// Verbose = viper.GetBool("verbose")
	logger.Debug("I'm inside initConfig() and Verbose is %t:\n", Verbose)
	v := viper.IsSet("verbose")
	if v {
		logger.Debugf("Verbose is %t:\n", v)
		Verbose = viper.GetBool("verbose")
	}
	if err != nil {
		logger.Fatal("Unable to enable verbose output:", err)
	}
	if Verbose {
		logger.SetLevel(log.DebugLevel)
		logger.Debug("I'm a Debug statement in initConfig().")
	}
	keys := viper.AllKeys()
	logger.Debugf("Defined keys in .tp.toml: %s", keys)

	// // Check to see if required 'planFile' parameter is set
	o := viper.IsSet("planFile")
	if !o {
		logger.Error(
			"Missing Parameter: 'planFile' (type: string) is not defined in the config file. This is the name of the plan's output file that will be created by `gh tp`.\n",
		)
		os.Exit(1)
	}

	// // Check to see if required 'mdFile' parameter is set
	m := viper.IsSet("mdFile")
	if !m {
		logger.Error(
			"Missing Parameter: 'mdFile' (type: string) is not defined in the config file. This is the name of the Markdown file that will be created by `gh tp`.\n",
		)
		os.Exit(1)
	}
	logger.Debugf("Using config file: %s", viper.ConfigFileUsed())
}<|MERGE_RESOLUTION|>--- conflicted
+++ resolved
@@ -46,17 +46,10 @@
 	Purpose string
 }
 
-<<<<<<< HEAD
 func buildVersion(Version, Commit, Date, BuiltBy string) string {
 	result := Version
 	if Commit != "" {
 		result = fmt.Sprintf("%s\nCommit: %s", result, Commit)
-=======
-func buildVersion(version, commit, date, builtBy string) string {
-	result := version
-	if commit != "" {
-		result = fmt.Sprintf("%s\ncommit: %s", result, commit)
->>>>>>> 44d994c3
 	}
 	if Date != "" {
 		result = fmt.Sprintf("%s\nBuilt at: %s", result, Date)
@@ -158,12 +151,8 @@
 				// the arg received looks like a file, we try to open it
 			}
 		} else {
-<<<<<<< HEAD
 			log.Errorf("No %s files found. Please run this in a directory with %s files present.",
 				cases.Title(language.English).String(binary), cases.Title(language.English).String(binary))
-=======
-			logger.Errorf("No %s files found. Please run this in a directory with %s files present.", cases.Title(language.English).String(binary), cases.Title(language.English).String(binary))
->>>>>>> 44d994c3
 			os.Exit(1)
 		}
 
@@ -195,8 +184,6 @@
 	// Cobra supports persistent flags, which, if defined here,
 	// will be global for your application.
 	rootCmd.Flags().BoolVarP(&Verbose, "verbose", "", false, "verbose output")
-<<<<<<< HEAD
-=======
 
 	err := viper.BindPFlag("verbose", rootCmd.PersistentFlags().Lookup("verbose"))
 	if err != nil {
@@ -213,32 +200,9 @@
 		logger.SetLevel(log.DebugLevel)
 		logger.Debug("I'm inside !Verbose init() and my value is %t\n", Verbose)
 	}
->>>>>>> 44d994c3
-
-	err := viper.BindPFlag("verbose", rootCmd.PersistentFlags().Lookup("verbose"))
-	if err != nil {
-		logger.Debug("Unable to bind to verbose flag: ", err)
-	}
-	// Register 'debug' to the defined flag 'verbose' above
-	viper.RegisterAlias("verbose", "debug")
-	Verbose, err := rootCmd.Flags().GetBool("verbose")
-	logger.Debug("I'm inside init, Verbose is %t\n", Verbose)
-	if err != nil {
-		logger.Errorf("Unable to get verbose flag: %s", err)
-	}
-	if Verbose {
-		logger.SetLevel(log.DebugLevel)
-		logger.Debug("I'm inside !Verbose init() and my value is %t\n", Verbose)
-	}
+
 	rootCmd.Flags().
-<<<<<<< HEAD
-		StringVar(&cfgFile,
-			"config",
-			"",
-			"config file (Config file is named .tp.toml. We look in your $HOME first, then your project directory's root.)")
-=======
 		StringVar(&cfgFile, "config", "", "config file (Config file is named .tp.toml. We look in $HOME first, then your project directory's root.)")
->>>>>>> 44d994c3
 
 	// Cobra also supports local flags, which will only run
 	// when this action is called directly.
